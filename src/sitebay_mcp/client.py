"""
SiteBay API client for handling all API communications
"""

import httpx
from typing import Any, Dict, List, Optional, Union
from .auth import SiteBayAuth
from .exceptions import APIError, AuthenticationError, SiteNotFoundError, ValidationError


class SiteBayClient:
    """Client for interacting with SiteBay API"""
    
    BASE_URL = "https://my.sitebay.org"
    API_PREFIX = "/f/api/v1"
    
    def __init__(self, auth: SiteBayAuth, timeout: float = 30.0):
        """
        Initialize SiteBay API client
        
        Args:
            auth: Authentication instance
            timeout: Request timeout in seconds
        """
        self.auth = auth
        self.timeout = timeout
        self._client = httpx.AsyncClient(
            base_url=self.BASE_URL,
            timeout=timeout,
            headers=self.auth.get_headers()
        )
    
    async def __aenter__(self):
        """Async context manager entry"""
        return self
    
    async def __aexit__(self, exc_type, exc_val, exc_tb):
        """Async context manager exit"""
        await self._client.aclose()
    
    async def close(self):
        """Close the HTTP client"""
        await self._client.aclose()
    
    def _get_url(self, endpoint: str) -> str:
        """Get full URL for an API endpoint"""
        if not endpoint.startswith("/"):
            endpoint = "/" + endpoint
        return f"{self.API_PREFIX}{endpoint}"
    
    def _format_validation_error(self, error_data: dict) -> str:
        """
        Format validation error details for better readability
        
        Args:
            error_data: Error response from API
            
        Returns:
            Formatted error message with field-specific details
        """
        if not error_data:
            return "Validation failed"
        
        # Handle FastAPI/Pydantic validation error format
        if "detail" in error_data:
            detail = error_data["detail"]
            
            # If detail is a string, return it directly
            if isinstance(detail, str):
                return f"Validation Error: {detail}"
            
            # If detail is a list of validation errors
            if isinstance(detail, list):
                error_messages = []
                for error in detail:
                    if isinstance(error, dict):
                        loc = error.get("loc", [])
                        msg = error.get("msg", "Invalid value")
                        field = " -> ".join(str(x) for x in loc) if loc else "unknown field"
                        error_messages.append(f"{field}: {msg}")
                
                if error_messages:
                    return f"Validation Error:\n" + "\n".join(f"  • {msg}" for msg in error_messages)
        
        # Handle other error formats
        if "message" in error_data:
            return f"Validation Error: {error_data['message']}"
        
        # Fallback - try to extract any useful information
        if "errors" in error_data:
            errors = error_data["errors"]
            if isinstance(errors, dict):
                error_messages = []
                for field, messages in errors.items():
                    if isinstance(messages, list):
                        for msg in messages:
                            error_messages.append(f"{field}: {msg}")
                    else:
                        error_messages.append(f"{field}: {messages}")
                
                if error_messages:
                    return f"Validation Error:\n" + "\n".join(f"  • {msg}" for msg in error_messages)
        
        return f"Validation Error: {str(error_data)}"
    
    def _extract_field_errors(self, error_data: dict) -> dict[str, str]:
        """
        Extract field-specific errors for programmatic access
        
        Args:
            error_data: Error response from API
            
        Returns:
            Dictionary mapping field names to error messages
        """
<<<<<<< HEAD
        field_errors: Dict[str, str] = {}
=======
        field_errors: dict[str, str] = {}
>>>>>>> 30ce03fc
        
        if not error_data:
            return field_errors
        
        # Handle FastAPI/Pydantic validation error format
        if "detail" in error_data and isinstance(error_data["detail"], list):
            for error in error_data["detail"]:
                if isinstance(error, dict):
                    loc = error.get("loc", [])
                    msg = error.get("msg", "Invalid value")
                    field = " -> ".join(str(x) for x in loc) if loc else "unknown"
                    field_errors[field] = msg
        
        # Handle other error formats
        elif "errors" in error_data and isinstance(error_data["errors"], dict):
            for field, messages in error_data["errors"].items():
                if isinstance(messages, list):
                    field_errors[field] = "; ".join(messages)
                else:
                    field_errors[field] = str(messages)
        
        return field_errors
    
    async def _request(
        self,
        method: str,
        endpoint: str,
        params: Optional[Dict[str, Any]] = None,
        json_data: Optional[Dict[str, Any]] = None,
        **kwargs
    ) -> Any:
        """
        Make an HTTP request to the SiteBay API
        
        Args:
            method: HTTP method (GET, POST, PATCH, DELETE)
            endpoint: API endpoint path
            params: Query parameters
            json_data: JSON body data
            **kwargs: Additional httpx request arguments
        
        Returns:
            Response data (parsed JSON or raw response)
        
        Raises:
            APIError: For API errors
            AuthenticationError: For authentication failures
        """
        url = self._get_url(endpoint)
        
        try:
            response = await self._client.request(
                method=method,
                url=url,
                params=params,
                json=json_data,
                **kwargs
            )
            
            # Handle different response codes
            if response.status_code == 401:
                raise AuthenticationError("Invalid or expired API token")
            elif response.status_code == 404:
                raise SiteNotFoundError("Requested resource not found")
            elif response.status_code == 422:
                # Handle validation errors with detailed information
                try:
                    error_data = response.json()
                    error_message = self._format_validation_error(error_data)
                    field_errors = self._extract_field_errors(error_data)
                except Exception:
                    error_message = f"Validation Error: {response.text}"
                    error_data = None
                    field_errors = {}
                
                raise ValidationError(
                    message=error_message,
                    field_errors=field_errors
                )
            elif response.status_code >= 400:
                try:
                    error_data = response.json()
                    error_message = error_data.get("detail", f"API Error: {response.status_code}")
                except Exception:
                    error_message = f"API Error: {response.status_code} - {response.text}"
                
                raise APIError(
                    message=error_message,
                    status_code=response.status_code,
                    response_data=error_data if 'error_data' in locals() else None
                )
            
            # Try to parse JSON response
            try:
                return response.json()
            except Exception:
                # Return raw response if not JSON
                return response.text
                
        except httpx.RequestError as e:
            raise APIError(f"Network error: {str(e)}")
    
    async def get(self, endpoint: str, params: Optional[Dict[str, Any]] = None) -> Any:
        """Make GET request"""
        return await self._request("GET", endpoint, params=params)
    
    async def post(self, endpoint: str, json_data: Optional[Dict[str, Any]] = None, params: Optional[Dict[str, Any]] = None) -> Any:
        """Make POST request"""
        return await self._request("POST", endpoint, params=params, json_data=json_data)
    
    async def patch(self, endpoint: str, json_data: Optional[Dict[str, Any]] = None, params: Optional[Dict[str, Any]] = None) -> Any:
        """Make PATCH request"""
        return await self._request("PATCH", endpoint, params=params, json_data=json_data)
    
    async def delete(self, endpoint: str, params: Optional[Dict[str, Any]] = None) -> Any:
        """Make DELETE request"""
        return await self._request("DELETE", endpoint, params=params)
    
    # Site Management Methods
    async def list_sites(self, team_id: Optional[str] = None) -> Union[List[Dict[str, Any]], str]:
        """List all sites for the user"""
        params = {"team_id": team_id} if team_id else None
        response = await self.get("/site", params=params)
        
        # Handle case where API returns error as string
        if isinstance(response, str):
            return response
        
        # Handle normal dict response
        if isinstance(response, dict):
            return response.get("results", [])
        
        # Handle unexpected response format
        return f"Unexpected response format: {type(response).__name__}"
    
    async def get_site(self, fqdn: str) -> Dict[str, Any]:
        """Get details for a specific site"""
        return await self.get(f"/site/{fqdn}")
    
    async def create_site(self, site_data: Dict[str, Any]) -> Dict[str, Any]:
        """Create a new site"""
        return await self.post("/site", json_data=site_data)
    
    async def update_site(self, fqdn: str, site_data: Dict[str, Any]) -> Dict[str, Any]:
        """Update an existing site"""
        return await self.patch(f"/site/{fqdn}", json_data=site_data)
    
    async def delete_site(self, fqdn: str) -> Dict[str, Any]:
        """Delete a site"""
        return await self.delete(f"/site/{fqdn}")
    
    # Site Operations Methods
    async def execute_shell_command(self, fqdn: str, command: str) -> Any:
        """Execute a shell command on a site"""
        return await self.post(f"/site/{fqdn}/cmd", json_data={"cmd": command})
    
    async def edit_file(self, fqdn: str, file_path: str, content: str) -> str:
        """Edit a file in the site's wp-content directory"""
        return await self.post(
            f"/site/{fqdn}/wpfile_diff_edit",
            json_data={"path": file_path, "content": content}
        )
    
    async def get_site_events(self, fqdn: str, after_datetime: Optional[str] = None) -> List[Dict[str, Any]]:
        """Get site events"""
        params = {"after_datetime": after_datetime} if after_datetime else None
        response = await self.get(f"/site/{fqdn}/event", params=params)
        return response.get("results", [])
    
    # Staging Methods
    async def create_staging_site(self, fqdn: str, staging_data: Dict[str, Any]) -> Dict[str, Any]:
        """Create a staging site"""
        return await self.post(f"/site/{fqdn}/stage", json_data=staging_data)
    
    async def delete_staging_site(self, fqdn: str) -> Dict[str, Any]:
        """Delete a staging site"""
        return await self.delete(f"/site/{fqdn}/stage")
    
    async def commit_staging_site(self, fqdn: str) -> Dict[str, Any]:
        """Commit staging site to live"""
        return await self.post(f"/site/{fqdn}/stage/commit")
    
    # Backup/Restore Methods
    async def get_backup_commits(self, fqdn: str, number_to_fetch: int = 10) -> List[Dict[str, Any]]:
        """Get backup commits for a site"""
        params = {"number_to_fetch": number_to_fetch}
        return await self.get(f"/site/{fqdn}/pit_restore/commits", params=params)
    
    async def create_restore(self, fqdn: str, restore_data: Dict[str, Any]) -> Dict[str, Any]:
        """Create a point-in-time restore"""
        return await self.post(f"/site/{fqdn}/pit_restore", json_data=restore_data)
    
    async def list_restores(self, fqdn: str) -> List[Dict[str, Any]]:
        """List all restores for a site"""
        response = await self.get(f"/site/{fqdn}/pit_restore")
        return response.get("results", [])
    
    # External Path Methods
    async def list_external_paths(self, fqdn: str) -> List[Dict[str, Any]]:
        """List external paths for a site"""
        response = await self.get(f"/site/{fqdn}/external_path")
        return response.get("results", [])
    
    async def create_external_path(self, fqdn: str, path_data: Dict[str, Any]) -> Dict[str, Any]:
        """Create an external path"""
        return await self.post(f"/site/{fqdn}/external_path", json_data=path_data)
    
    async def update_external_path(self, fqdn: str, path_id: str, path_data: Dict[str, Any]) -> Dict[str, Any]:
        """Update an external path"""
        return await self.patch(f"/site/{fqdn}/external_path/{path_id}", json_data=path_data)
    
    async def delete_external_path(self, fqdn: str, path_id: str) -> Dict[str, Any]:
        """Delete an external path"""
        return await self.delete(f"/site/{fqdn}/external_path/{path_id}")
    
    # Proxy Methods
    async def wordpress_proxy(self, proxy_data: Dict[str, Any]) -> Any:
        """Proxy request to WordPress API"""
        return await self.post("/wp-proxy", json_data=proxy_data)
    
    async def shopify_proxy(self, proxy_data: Dict[str, Any]) -> Any:
        """Proxy request to Shopify API"""
        return await self.post("/shopify-proxy", json_data=proxy_data)
    
    async def posthog_proxy(self, proxy_data: Dict[str, Any]) -> Any:
        """Proxy request to PostHog API"""
        return await self.post("/posthog-proxy", json_data=proxy_data)
    
    # Team Methods
    async def list_teams(self) -> List[Dict[str, Any]]:
        """List user teams"""
        response = await self.get("/team")
        return response.get("results", [])
    
    # Template and Region Methods
    async def list_templates(self) -> List[Dict[str, Any]]:
        """List available templates"""
        response = await self.get("/template")
        return response.get("results", [])
    
    async def list_regions(self) -> List[Dict[str, Any]]:
        """List available regions"""
        return await self.get("/region")
    
    # Account Methods
    async def get_affiliate_referrals(self) -> List[Dict[str, Any]]:
        """Get affiliate referrals"""
        response = await self.get("/account/referred_user")
        return response.get("results", [])
    
    async def create_checkout_session(self, checkout_data: Dict[str, Any]) -> Dict[str, Any]:
        """Create Stripe checkout session"""
        return await self.post("/create_checkout_session", json_data=checkout_data)<|MERGE_RESOLUTION|>--- conflicted
+++ resolved
@@ -113,11 +113,7 @@
         Returns:
             Dictionary mapping field names to error messages
         """
-<<<<<<< HEAD
-        field_errors: Dict[str, str] = {}
-=======
         field_errors: dict[str, str] = {}
->>>>>>> 30ce03fc
         
         if not error_data:
             return field_errors
